pub(crate) mod delete;
pub(crate) mod insert;
<<<<<<< HEAD
pub(crate) mod update;
pub(crate) mod delete;
pub(crate) mod copy_from_file;
pub(crate) mod copy_to_file;
=======
pub(crate) mod update;
>>>>>>> 4bf7385d
<|MERGE_RESOLUTION|>--- conflicted
+++ resolved
@@ -1,10 +1,5 @@
 pub(crate) mod delete;
 pub(crate) mod insert;
-<<<<<<< HEAD
 pub(crate) mod update;
-pub(crate) mod delete;
 pub(crate) mod copy_from_file;
-pub(crate) mod copy_to_file;
-=======
-pub(crate) mod update;
->>>>>>> 4bf7385d
+pub(crate) mod copy_to_file;