--- conflicted
+++ resolved
@@ -4,12 +4,9 @@
 pub mod index;
 
 use serde::{Deserialize, Serialize};
-<<<<<<< HEAD
-=======
 
 use integer_encoding::FixedInt;
 use sqlparser::ast::ExactNumberInfo;
->>>>>>> a696e2a5
 use strum_macros::AsRefStr;
 
 use crate::types::errors::TypeError;
@@ -297,36 +294,4 @@
     fn fmt(&self, f: &mut std::fmt::Formatter<'_>) -> std::fmt::Result {
         write!(f, "{}", self.as_ref())
     }
-<<<<<<< HEAD
-=======
-}
-
-#[cfg(test)]
-mod test {
-    use std::sync::atomic::Ordering::Release;
-
-    use crate::types::{IdGenerator, ID_BUF};
-
-    /// Tips: 由于IdGenerator为static全局性质生成的id，因此需要单独测试避免其他测试方法干扰
-    #[test]
-    #[ignore]
-    fn test_id_generator() {
-        assert_eq!(IdGenerator::build(), 0);
-        assert_eq!(IdGenerator::build(), 1);
-
-        let buf = IdGenerator::encode_to_raw();
-        test_id_generator_reset();
-
-        assert_eq!(IdGenerator::build(), 0);
-
-        IdGenerator::from_raw(&buf);
-
-        assert_eq!(IdGenerator::build(), 2);
-        assert_eq!(IdGenerator::build(), 3);
-    }
-
-    fn test_id_generator_reset() {
-        ID_BUF.store(0, Release)
-    }
->>>>>>> a696e2a5
 }