--- conflicted
+++ resolved
@@ -1,12 +1,3 @@
-<<<<<<< HEAD
-mod rs_parser;
-pub(crate) use self::rs_parser::*;
-pub use sqlparser::ast::*;
-pub use sqlparser::parser::ParserError;
-
-pub trait SQLParser {
-    fn parse_sql(sql: &str) -> Result<Vec<Statement>, ParserError>;
-=======
 use sqlparser::{ast::Statement, dialect::PostgreSqlDialect, parser::Parser};
 
 use anyhow::Result;
@@ -27,5 +18,4 @@
     let dialect = PostgreSqlDialect {};
     let statements = Parser::parse_sql(&dialect, sql)?;
     Ok(statements)
->>>>>>> d83bfecf
 }