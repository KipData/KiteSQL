--- conflicted
+++ resolved
@@ -15,12 +15,9 @@
 use crate::execution_v1::physical_plan::physical_limit::PhysicalLimit;
 use crate::execution_v1::physical_plan::physical_sort::PhysicalSort;
 use crate::execution_v1::physical_plan::physical_values::PhysicalValues;
-<<<<<<< HEAD
+use crate::planner::operator::create_table::CreateTableOperator;
 use crate::planner::logical_insert_plan::LogicalInsertPlan;
 use crate::planner::operator::aggregate::AggregateOperator;
-=======
-use crate::planner::operator::create_table::CreateTableOperator;
->>>>>>> cec22f2e
 use crate::planner::operator::filter::FilterOperator;
 use crate::planner::operator::insert::InsertOperator;
 use crate::planner::operator::join::{JoinOperator, JoinType};
@@ -47,6 +44,8 @@
             Operator::Sort(op) => self.build_physical_sort(plan, op),
             Operator::Limit(op) => self.build_physical_limit(plan, op),
             Operator::Join(op) => self.build_physical_join(plan, op),
+            Operator::Limit(op)=>self.build_physical_limit(plan,op),
+            Operator::Aggregate(op) => self.build_physical_agg(plan,op),
             _ => Err(anyhow!(format!(
                 "Unsupported physical plan: {:?}",
                 plan.operator
@@ -78,28 +77,8 @@
         )
     }
 
-<<<<<<< HEAD
-    fn build_select_logical_plan(&mut self, plan: &LogicalSelectPlan) -> Result<PhysicalOperator> {
-        match plan.operator.as_ref() {
-            Operator::Project(op) => self.build_physical_select_projection(plan, op),
-            Operator::Scan(scan) => Ok(self.build_physical_scan(scan.clone())),
-            Operator::Filter(op) => self.build_physical_filter(plan, op),
-            Operator::Sort(op) => self.build_physical_sort(plan, op),
-            Operator::Limit(op)=>self.build_physical_limit(plan,op),
-            Operator::Aggregate(op) => self.build_physical_agg(plan,op),
-            _ => Err(anyhow!(format!(
-                "Unsupported physical plan: {:?}",
-                plan.operator
-            ))),
-        }
-    }
-
-    fn build_physical_select_projection(&mut self, plan: &LogicalSelectPlan, op: &ProjectOperator) -> Result<PhysicalOperator> {
-        let input = self.build_select_logical_plan(plan.child(0)?)?;
-=======
     fn build_physical_select_projection(&mut self, plan: &LogicalPlan, op: &ProjectOperator) -> Result<PhysicalPlan> {
         let input = self.build_plan(plan.child(0)?)?;
->>>>>>> cec22f2e
 
         Ok(PhysicalPlan::Projection(PhysicalProjection {
             exprs: op.columns.clone(),
@@ -137,16 +116,6 @@
             input: Box::new(input),
         }))
     }
-<<<<<<< HEAD
-    fn build_physical_agg(&mut self, plan: &LogicalSelectPlan,base : &AggregateOperator)->Result<PhysicalOperator>{
-        let input =self.build_select_logical_plan(plan.child(0)?)?;
-        Ok(PhysicalOperator::Aggregate(PhysicalAgg{
-            op:base.clone(),
-            input: Box::new(input),
-        }))
-    }
-
-=======
 
     fn build_physical_join(&mut self, plan: &LogicalPlan, base: &JoinOperator) -> Result<PhysicalPlan> {
         let left_input = Box::new(self.build_plan(plan.child(0)?)?);
@@ -162,5 +131,12 @@
             }))
         }
     }
->>>>>>> cec22f2e
+    fn build_physical_agg(&mut self, plan: &LogicalSelectPlan,base : &AggregateOperator)->Result<PhysicalOperator>{
+        let input =self.build_select_logical_plan(plan.child(0)?)?;
+        Ok(PhysicalOperator::Aggregate(PhysicalAgg{
+            op:base.clone(),
+            input: Box::new(input),
+        }))
+    }
+
 }